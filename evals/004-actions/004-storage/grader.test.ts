import { expect, test } from "vitest";
import { responseClient } from "../../../grader";
import { api } from "./answer/convex/_generated/api";
<<<<<<< HEAD
import { aiGradeGeneratedOutput } from "../../../grader/aiGrader";

test("AI grader assessment", { timeout: 60000 }, async () => {
  await expect(aiGradeGeneratedOutput(import.meta.url)).resolves.toBe("pass");
});
=======
import { Id } from "./answer/convex/_generated/dataModel";
>>>>>>> c39412fd

test("writes and reads text content", async () => {
  const testText = "Hello, world!";

  // Write the text to storage
  const { storageId } = await responseClient.action(
    api.index.writeTextToStorage,
    {
      text: testText,
    },
  );

  // Read the text back
  const retrievedText = await responseClient.action(
    api.index.readTextFromStorage,
    {
      storageId,
    },
  );

  expect(retrievedText).toBe(testText);
});

test("handles empty text", async () => {
  const emptyText = "";

  const { storageId } = await responseClient.action(
    api.index.writeTextToStorage,
    {
      text: emptyText,
    },
  );

  const retrievedText = await responseClient.action(
    api.index.readTextFromStorage,
    {
      storageId,
    },
  );

  expect(retrievedText).toBe(emptyText);
});

test("handles long text content", async () => {
  const longText = "a".repeat(1000) + "b".repeat(1000) + "c".repeat(1000);

  const { storageId } = await responseClient.action(
    api.index.writeTextToStorage,
    {
      text: longText,
    },
  );

  const retrievedText = await responseClient.action(
    api.index.readTextFromStorage,
    {
      storageId,
    },
  );

  expect(retrievedText).toBe(longText);
  expect(retrievedText.length).toBe(3000);
});

test("handles special characters", async () => {
  const specialChars = "!@#$%^&*()_+-=[]{}|;:'\",.<>/?\n\t";

  const { storageId } = await responseClient.action(
    api.index.writeTextToStorage,
    {
      text: specialChars,
    },
  );

  const retrievedText = await responseClient.action(
    api.index.readTextFromStorage,
    {
      storageId,
    },
  );

  expect(retrievedText).toBe(specialChars);
});

test("returns valid URL", async () => {
  const testText = "Test content";

  const { url } = await responseClient.action(api.index.writeTextToStorage, {
    text: testText,
  });

  expect(url).toMatch(/^https?:\/\//);
});

test("readTextFromStorage throws for invalid storageId", async () => {
  await expect(
    responseClient.action(api.index.readTextFromStorage, {
      storageId: "invalid" as unknown as Id<"_storage">,
    }),
  ).rejects.toThrow();
});

test("handles Unicode characters", async () => {
  const unicodeText = "Hello, 世界! 👋 🌍";

  const { storageId } = await responseClient.action(
    api.index.writeTextToStorage,
    {
      text: unicodeText,
    },
  );

  const retrievedText = await responseClient.action(
    api.index.readTextFromStorage,
    {
      storageId,
    },
  );

  expect(retrievedText).toBe(unicodeText);
});<|MERGE_RESOLUTION|>--- conflicted
+++ resolved
@@ -1,15 +1,12 @@
 import { expect, test } from "vitest";
 import { responseClient } from "../../../grader";
 import { api } from "./answer/convex/_generated/api";
-<<<<<<< HEAD
 import { aiGradeGeneratedOutput } from "../../../grader/aiGrader";
+import { Id } from "./answer/convex/_generated/dataModel";
 
 test("AI grader assessment", { timeout: 60000 }, async () => {
   await expect(aiGradeGeneratedOutput(import.meta.url)).resolves.toBe("pass");
 });
-=======
-import { Id } from "./answer/convex/_generated/dataModel";
->>>>>>> c39412fd
 
 test("writes and reads text content", async () => {
   const testText = "Hello, world!";
