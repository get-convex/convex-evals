--- conflicted
+++ resolved
@@ -7,16 +7,12 @@
 } from "../../../grader";
 import { api } from "./answer/convex/_generated/api";
 import { Doc, Id } from "./answer/convex/_generated/dataModel";
-
-<<<<<<< HEAD
 import { aiGradeGeneratedOutput } from "../../../grader/aiGrader";
 
 test("AI grader assessment", { timeout: 60000 }, async () => {
   await expect(aiGradeGeneratedOutput(import.meta.url)).resolves.toBe("pass");
 });
 
-=======
->>>>>>> c39412fd
 test("getItem and updateItem handle non-existent items", async () => {
   // Try to get a non-existent item
   let error = null;
