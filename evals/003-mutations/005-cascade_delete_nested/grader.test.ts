--- conflicted
+++ resolved
@@ -9,16 +9,12 @@
 } from "../../../grader";
 import { api } from "./answer/convex/_generated/api";
 import { beforeEach } from "vitest";
-<<<<<<< HEAD
 import { aiGradeGeneratedOutput } from "../../../grader/aiGrader";
+import { Doc } from "./answer/convex/_generated/dataModel";
 
 test("AI grader assessment", { timeout: 60000 }, async () => {
   await expect(aiGradeGeneratedOutput(import.meta.url)).resolves.toBe("pass");
 });
-import { Doc } from "./answer/convex/_generated/dataModel";
-=======
-import { Doc, Id } from "./answer/convex/_generated/dataModel";
->>>>>>> c39412fd
 
 beforeEach(async () => {
   await deleteAllDocuments(responseAdminClient, [
